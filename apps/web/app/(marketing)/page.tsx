--- conflicted
+++ resolved
@@ -83,19 +83,7 @@
                 className={'relative col-span-2 overflow-hidden'}
                 label={'Beautiful Dashboard'}
                 description={`Makerkit provides a beautiful dashboard to manage your SaaS business.`}
-<<<<<<< HEAD
-              >
-                <Image
-                  className="border-border absolute top-0 right-0 hidden h-full w-full rounded-tl-2xl border lg:top-36 lg:flex lg:h-auto lg:w-10/12"
-                  src={'/images/dashboard-header.webp'}
-                  width={'2061'}
-                  height={'800'}
-                  alt={'Dashboard Header'}
-                />
-              </FeatureCard>
-=======
               />
->>>>>>> f8fda555
 
               <FeatureCard
                 className={
@@ -103,55 +91,19 @@
                 }
                 label={'Authentication'}
                 description={`Makerkit provides a variety of providers to allow your users to sign in.`}
-<<<<<<< HEAD
-              >
-                <Image
-                  className="absolute top-32 left-16 hidden h-auto w-8/12 rounded-l-2xl lg:flex"
-                  src={'/images/sign-in.webp'}
-                  width={'1760'}
-                  height={'1680'}
-                  alt={'Sign In'}
-                />
-              </FeatureCard>
-=======
               />
->>>>>>> f8fda555
 
               <FeatureCard
                 className={'relative col-span-2 overflow-hidden lg:col-span-1'}
                 label={'Multi Tenancy'}
                 description={`Multi tenant memberships for your SaaS business.`}
-<<<<<<< HEAD
-              >
-                <Image
-                  className="absolute top-0 right-0 hidden h-full w-full rounded-tl-2xl border lg:top-28 lg:flex lg:h-auto lg:w-8/12"
-                  src={'/images/multi-tenancy.webp'}
-                  width={'2061'}
-                  height={'800'}
-                  alt={'Multi Tenancy'}
-                />
-              </FeatureCard>
-=======
               />
->>>>>>> f8fda555
 
               <FeatureCard
                 className={'relative col-span-2 overflow-hidden'}
                 label={'Billing'}
                 description={`Makerkit supports multiple payment gateways to charge your customers.`}
-<<<<<<< HEAD
-              >
-                <Image
-                  className="border-border absolute top-0 right-0 hidden h-full w-full rounded-tl-2xl border lg:top-36 lg:flex lg:h-auto lg:w-11/12"
-                  src={'/images/billing.webp'}
-                  width={'2061'}
-                  height={'800'}
-                  alt={'Billing'}
-                />
-              </FeatureCard>
-=======
               />
->>>>>>> f8fda555
             </FeatureGrid>
           </FeatureShowcase>
         </div>
