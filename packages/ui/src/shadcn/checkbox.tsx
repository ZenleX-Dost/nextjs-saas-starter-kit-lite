'use client';

import * as React from 'react';

import * as CheckboxPrimitive from '@radix-ui/react-checkbox';
import { CheckIcon } from '@radix-ui/react-icons';

import { cn } from '../lib/utils';

const Checkbox: React.FC<
  React.ComponentPropsWithRef<typeof CheckboxPrimitive.Root>
> = ({ className, ...props }) => (
  <CheckboxPrimitive.Root
    className={cn(
<<<<<<< HEAD
      'peer border-primary focus-visible:ring-ring data-[state=checked]:bg-primary data-[state=checked]:text-primary-foreground h-4 w-4 shrink-0 rounded-sm border shadow focus-visible:ring-1 focus-visible:outline-none disabled:cursor-not-allowed disabled:opacity-50',
=======
      'peer border-primary focus-visible:ring-ring data-[state=checked]:bg-primary data-[state=checked]:text-primary-foreground h-4 w-4 shrink-0 rounded-xs border shadow-xs focus-visible:ring-1 focus-visible:outline-hidden disabled:cursor-not-allowed disabled:opacity-50',
>>>>>>> f8fda555
      className,
    )}
    {...props}
  >
    <CheckboxPrimitive.Indicator
      className={cn('flex items-center justify-center text-current')}
    >
      <CheckIcon className="h-4 w-4" />
    </CheckboxPrimitive.Indicator>
  </CheckboxPrimitive.Root>
);
Checkbox.displayName = CheckboxPrimitive.Root.displayName;

export { Checkbox };<|MERGE_RESOLUTION|>--- conflicted
+++ resolved
@@ -12,11 +12,7 @@
 > = ({ className, ...props }) => (
   <CheckboxPrimitive.Root
     className={cn(
-<<<<<<< HEAD
-      'peer border-primary focus-visible:ring-ring data-[state=checked]:bg-primary data-[state=checked]:text-primary-foreground h-4 w-4 shrink-0 rounded-sm border shadow focus-visible:ring-1 focus-visible:outline-none disabled:cursor-not-allowed disabled:opacity-50',
-=======
       'peer border-primary focus-visible:ring-ring data-[state=checked]:bg-primary data-[state=checked]:text-primary-foreground h-4 w-4 shrink-0 rounded-xs border shadow-xs focus-visible:ring-1 focus-visible:outline-hidden disabled:cursor-not-allowed disabled:opacity-50',
->>>>>>> f8fda555
       className,
     )}
     {...props}
