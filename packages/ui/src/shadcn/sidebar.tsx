--- conflicted
+++ resolved
@@ -160,11 +160,7 @@
           }
           data-minimized={!open}
           className={cn(
-<<<<<<< HEAD
-            'group text-sidebar-foreground has-[[data-variant=inset]]:bg-sidebar flex min-h-svh w-full',
-=======
             'group text-sidebar-foreground has-data-[variant=inset]:bg-sidebar flex min-h-svh w-full',
->>>>>>> f8fda555
             className,
           )}
           ref={ref}
@@ -200,11 +196,7 @@
     return (
       <div
         className={cn(
-<<<<<<< HEAD
-          'bg-sidebar text-sidebar-foreground flex h-full w-[--sidebar-width] flex-col',
-=======
           'bg-sidebar text-sidebar-foreground flex h-full w-(--sidebar-width) flex-col',
->>>>>>> f8fda555
           className,
           {
             [SIDEBAR_MINIMIZED_WIDTH]: !open,
@@ -225,11 +217,7 @@
           data-sidebar="sidebar"
           data-mobile="true"
           className={cn(
-<<<<<<< HEAD
-            'text-sidebar-foreground w-[--sidebar-width] p-0 [&>button]:hidden',
-=======
             'text-sidebar-foreground w-(--sidebar-width) p-0 [&>button]:hidden',
->>>>>>> f8fda555
             {
               'bg-background': variant === 'ghost',
               'bg-sidebar': variant !== 'ghost',
@@ -288,11 +276,7 @@
         <div
           data-sidebar="sidebar"
           className={cn(
-<<<<<<< HEAD
-            'bg-sidebar group-data-[variant=floating]:border-sidebar-border flex h-full w-full flex-col group-data-[variant=floating]:rounded-lg group-data-[variant=floating]:border group-data-[variant=floating]:shadow',
-=======
             'bg-sidebar group-data-[variant=floating]:border-sidebar-border flex h-full w-full flex-col group-data-[variant=floating]:rounded-lg group-data-[variant=floating]:border group-data-[variant=floating]:shadow-sm',
->>>>>>> f8fda555
             {
               'bg-transparent': variant === 'ghost',
             },
@@ -354,15 +338,9 @@
       title="Toggle Sidebar"
       className={cn(
         'hover:after:bg-sidebar-border absolute inset-y-0 z-20 hidden w-4 -translate-x-1/2 transition-all ease-linear group-data-[side=left]:-right-4 group-data-[side=right]:left-0 after:absolute after:inset-y-0 after:left-1/2 after:w-[2px] sm:flex',
-<<<<<<< HEAD
-        '[[data-side=left]_&]:cursor-w-resize [[data-side=right]_&]:cursor-e-resize',
-        '[[data-side=left][data-state=collapsed]_&]:cursor-e-resize [[data-side=right][data-state=collapsed]_&]:cursor-w-resize',
-        'group-data-[collapsible=offcanvas]:hover:bg-sidebar group-data-[collapsible=offcanvas]:translate-x-0 group-data-[collapsible=offcanvas]:after:left-full',
-=======
         'in-data-[side=left]:cursor-w-resize in-data-[side=right]:cursor-e-resize',
         '[[data-side=left][data-state=collapsed]_&]:cursor-e-resize [[data-side=right][data-state=collapsed]_&]:cursor-w-resize',
         'hover:group-data-[collapsible=offcanvas]:bg-sidebar group-data-[collapsible=offcanvas]:translate-x-0 group-data-[collapsible=offcanvas]:after:left-full',
->>>>>>> f8fda555
         '[[data-side=left][data-collapsible=offcanvas]_&]:-right-2',
         '[[data-side=right][data-collapsible=offcanvas]_&]:-left-2',
         className,
@@ -381,11 +359,7 @@
     <main
       className={cn(
         'bg-background relative flex min-h-svh flex-1 flex-col',
-<<<<<<< HEAD
-        'peer-data-[variant=inset]:min-h-[calc(100svh-theme(spacing.4))] md:peer-data-[variant=inset]:m-2 md:peer-data-[variant=inset]:ml-0 md:peer-data-[variant=inset]:rounded-xl md:peer-data-[variant=inset]:shadow md:peer-data-[state=collapsed]:peer-data-[variant=inset]:ml-2',
-=======
         'peer-data-[variant=inset]:min-h-[calc(100svh-(--spacing(4)))] md:peer-data-[variant=inset]:m-2 md:peer-data-[variant=inset]:ml-0 md:peer-data-[variant=inset]:rounded-xl md:peer-data-[variant=inset]:shadow-sm md:peer-data-[variant=inset]:peer-data-[state=collapsed]:ml-2',
->>>>>>> f8fda555
         className,
       )}
       {...props}
@@ -493,11 +467,7 @@
     <Comp
       data-sidebar="group-label"
       className={cn(
-<<<<<<< HEAD
-        'text-muted-foreground ring-sidebar-ring flex h-8 shrink-0 items-center rounded-md px-2 text-xs font-medium transition-[margin,opa] duration-200 ease-linear outline-none focus-visible:ring-2 [&>svg]:size-4 [&>svg]:shrink-0',
-=======
         'text-muted-foreground ring-sidebar-ring flex h-8 shrink-0 items-center rounded-md px-2 text-xs font-medium outline-hidden transition-[margin,opa] duration-200 ease-linear focus-visible:ring-2 [&>svg]:size-4 [&>svg]:shrink-0',
->>>>>>> f8fda555
         'group-data-[collapsible=icon]:-mt-8 group-data-[collapsible=icon]:opacity-0',
         className,
       )}
@@ -516,11 +486,7 @@
     <Comp
       data-sidebar="group-action"
       className={cn(
-<<<<<<< HEAD
-        'text-sidebar-foreground ring-sidebar-ring hover:bg-sidebar-accent hover:text-sidebar-accent-foreground absolute top-3.5 right-3 flex aspect-square w-5 items-center justify-center rounded-md p-0 transition-transform outline-none focus-visible:ring-2 [&>svg]:size-4 [&>svg]:shrink-0',
-=======
         'text-sidebar-foreground ring-sidebar-ring hover:bg-sidebar-accent hover:text-sidebar-accent-foreground absolute top-3.5 right-3 flex aspect-square w-5 items-center justify-center rounded-md p-0 outline-hidden transition-transform focus-visible:ring-2 [&>svg]:size-4 [&>svg]:shrink-0',
->>>>>>> f8fda555
         // Increases the hit area of the button on mobile.
         'after:absolute after:-inset-2 md:after:hidden',
         'group-data-[collapsible=icon]:hidden',
@@ -575,11 +541,7 @@
 SidebarMenuItem.displayName = 'SidebarMenuItem';
 
 const sidebarMenuButtonVariants = cva(
-<<<<<<< HEAD
-  'peer/menu-button ring-sidebar-ring hover:bg-sidebar-accent hover:text-sidebar-accent-foreground focus:ring-primary active:bg-sidebar-accent active:text-sidebar-accent-foreground data-[active=true]:bg-sidebar-accent data-[active=true]:text-sidebar-accent-foreground data-[state=open]:hover:bg-sidebar-accent data-[state=open]:hover:text-sidebar-accent-foreground flex w-full items-center gap-2 overflow-hidden rounded-md p-2 text-left text-sm transition-[width,height,padding] outline-none group-has-[[data-sidebar=menu-action]]/menu-item:pr-8 group-data-[collapsible=icon]:!size-8 group-data-[collapsible=icon]:!p-2 focus-visible:ring-2 disabled:pointer-events-none disabled:opacity-50 aria-disabled:pointer-events-none aria-disabled:opacity-50 data-[active=true]:font-medium [&>span:last-child]:truncate [&>svg]:size-4 [&>svg]:shrink-0',
-=======
   'peer/menu-button ring-sidebar-ring hover:bg-sidebar-accent hover:text-sidebar-accent-foreground focus:ring-primary active:bg-sidebar-accent active:text-sidebar-accent-foreground data-[active=true]:bg-sidebar-accent data-[active=true]:text-sidebar-accent-foreground data-[state=open]:hover:bg-sidebar-accent data-[state=open]:hover:text-sidebar-accent-foreground flex w-full items-center gap-2 overflow-hidden rounded-md p-2 text-left text-sm outline-hidden transition-[width,height,padding] group-has-data-[sidebar=menu-action]/menu-item:pr-8 group-data-[collapsible=icon]:size-8! group-data-[collapsible=icon]:p-2! focus-visible:ring-2 disabled:pointer-events-none disabled:opacity-50 aria-disabled:pointer-events-none aria-disabled:opacity-50 data-[active=true]:font-medium [&>span:last-child]:truncate [&>svg]:size-4 [&>svg]:shrink-0',
->>>>>>> f8fda555
   {
     variants: {
       variant: {
@@ -668,11 +630,7 @@
     <Comp
       data-sidebar="menu-action"
       className={cn(
-<<<<<<< HEAD
-        'text-sidebar-foreground ring-sidebar-ring hover:bg-sidebar-accent hover:text-sidebar-accent-foreground peer-hover/menu-button:text-sidebar-accent-foreground absolute top-1.5 right-1 flex aspect-square w-5 items-center justify-center rounded-md p-0 transition-transform outline-none focus-visible:ring-2 [&>svg]:size-4 [&>svg]:shrink-0',
-=======
         'text-sidebar-foreground ring-sidebar-ring hover:bg-sidebar-accent hover:text-sidebar-accent-foreground peer-hover/menu-button:text-sidebar-accent-foreground absolute top-1.5 right-1 flex aspect-square w-5 items-center justify-center rounded-md p-0 outline-hidden transition-transform focus-visible:ring-2 [&>svg]:size-4 [&>svg]:shrink-0',
->>>>>>> f8fda555
         // Increases the hit area of the button on mobile.
         'after:absolute after:-inset-2 md:after:hidden',
         'peer-data-[size=sm]/menu-button:top-1',
@@ -782,11 +740,7 @@
       data-size={size}
       data-active={isActive}
       className={cn(
-<<<<<<< HEAD
-        'text-sidebar-foreground ring-sidebar-ring hover:bg-sidebar-accent hover:text-sidebar-accent-foreground active:bg-sidebar-accent active:text-sidebar-accent-foreground [&>svg]:text-sidebar-accent-foreground flex h-7 min-w-0 -translate-x-px items-center gap-2 overflow-hidden rounded-md px-2 outline-none focus-visible:ring-2 disabled:pointer-events-none disabled:opacity-50 aria-disabled:pointer-events-none aria-disabled:opacity-50 [&>span:last-child]:truncate [&>svg]:size-4 [&>svg]:shrink-0',
-=======
         'text-sidebar-foreground ring-sidebar-ring hover:bg-sidebar-accent hover:text-sidebar-accent-foreground active:bg-sidebar-accent active:text-sidebar-accent-foreground [&>svg]:text-sidebar-accent-foreground flex h-7 min-w-0 -translate-x-px items-center gap-2 overflow-hidden rounded-md px-2 outline-hidden focus-visible:ring-2 disabled:pointer-events-none disabled:opacity-50 aria-disabled:pointer-events-none aria-disabled:opacity-50 [&>span:last-child]:truncate [&>svg]:size-4 [&>svg]:shrink-0',
->>>>>>> f8fda555
         'data-[active=true]:bg-sidebar-accent data-[active=true]:text-sidebar-accent-foreground',
         size === 'sm' && 'text-xs',
         size === 'md' && 'text-sm',
