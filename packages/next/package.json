{
  "name": "@kit/next",
  "private": true,
  "version": "0.1.0",
  "scripts": {
    "clean": "git clean -xdf .turbo node_modules",
    "format": "prettier --check \"**/*.{ts,tsx}\"",
    "lint": "eslint .",
    "typecheck": "tsc --noEmit"
  },
  "prettier": "@kit/prettier-config",
  "exports": {
    "./actions": "./src/actions/index.ts",
    "./routes": "./src/routes/index.ts"
  },
  "devDependencies": {
    "@kit/auth": "workspace:*",
    "@kit/eslint-config": "workspace:*",
    "@kit/prettier-config": "workspace:*",
    "@kit/supabase": "workspace:*",
    "@kit/tsconfig": "workspace:*",
<<<<<<< HEAD
    "@supabase/supabase-js": "2.49.4",
    "next": "15.3.0",
    "zod": "^3.24.2"
  },
  "eslintConfig": {
    "root": true,
    "extends": [
      "@kit/eslint-config/base",
      "@kit/eslint-config/react"
    ]
=======
    "@supabase/supabase-js": "2.48.1",
    "next": "15.3.2",
    "zod": "^3.25.32"
>>>>>>> f8fda555
  },
  "typesVersions": {
    "*": {
      "*": [
        "src/*"
      ]
    }
  }
}<|MERGE_RESOLUTION|>--- conflicted
+++ resolved
@@ -19,22 +19,9 @@
     "@kit/prettier-config": "workspace:*",
     "@kit/supabase": "workspace:*",
     "@kit/tsconfig": "workspace:*",
-<<<<<<< HEAD
-    "@supabase/supabase-js": "2.49.4",
-    "next": "15.3.0",
-    "zod": "^3.24.2"
-  },
-  "eslintConfig": {
-    "root": true,
-    "extends": [
-      "@kit/eslint-config/base",
-      "@kit/eslint-config/react"
-    ]
-=======
     "@supabase/supabase-js": "2.48.1",
     "next": "15.3.2",
     "zod": "^3.25.32"
->>>>>>> f8fda555
   },
   "typesVersions": {
     "*": {
