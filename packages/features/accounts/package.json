--- conflicted
+++ resolved
@@ -19,11 +19,7 @@
     "nanoid": "^5.1.5"
   },
   "devDependencies": {
-<<<<<<< HEAD
     "@hookform/resolvers": "^5.0.1",
-=======
-    "@hookform/resolvers": "^4.1.0",
->>>>>>> f8fda555
     "@kit/eslint-config": "workspace:*",
     "@kit/next": "workspace:*",
     "@kit/prettier-config": "workspace:*",
@@ -32,21 +28,6 @@
     "@kit/tsconfig": "workspace:*",
     "@kit/ui": "workspace:*",
     "@radix-ui/react-icons": "^1.3.2",
-<<<<<<< HEAD
-    "@supabase/supabase-js": "2.49.4",
-    "@tanstack/react-query": "5.64.1",
-    "@types/react": "npm:types-react@19.0.0-rc.1",
-    "@types/react-dom": "npm:types-react-dom@19.0.0-rc.1",
-    "lucide-react": "^0.488.0",
-    "next": "15.3.0",
-    "next-themes": "0.4.4",
-    "react": "19.1.0",
-    "react-dom": "19.1.0",
-    "react-hook-form": "^7.55.0",
-    "react-i18next": "^15.4.1",
-    "sonner": "^2.0.3",
-    "zod": "^3.24.2"
-=======
     "@supabase/supabase-js": "2.48.1",
     "@tanstack/react-query": "5.77.2",
     "@types/react": "19.1.6",
@@ -54,13 +35,12 @@
     "lucide-react": "^0.511.0",
     "next": "15.3.2",
     "next-themes": "0.4.6",
-    "react": "19.0.0",
-    "react-dom": "19.0.0",
+    "react": "19.1.0",
+    "react-dom": "19.1.0",
     "react-hook-form": "^7.56.4",
     "react-i18next": "^15.5.2",
     "sonner": "^1.7.4",
     "zod": "^3.25.32"
->>>>>>> f8fda555
   },
   "prettier": "@kit/prettier-config",
   "typesVersions": {
