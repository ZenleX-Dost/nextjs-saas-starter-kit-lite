{
  "name": "@kit/auth",
  "private": true,
  "version": "0.1.0",
  "scripts": {
    "clean": "git clean -xdf .turbo node_modules",
    "format": "prettier --check \"**/*.{ts,tsx}\"",
    "lint": "eslint .",
    "typecheck": "tsc --noEmit"
  },
  "exports": {
    "./sign-in": "./src/sign-in.ts",
    "./sign-up": "./src/sign-up.ts",
    "./password-reset": "./src/password-reset.ts",
    "./shared": "./src/shared.ts",
    "./mfa": "./src/mfa.ts",
    "./captcha/client": "./src/captcha/client/index.ts",
    "./captcha/server": "./src/captcha/server/index.ts",
    "./resend-email-link": "./src/components/resend-auth-link-form.tsx"
  },
  "devDependencies": {
<<<<<<< HEAD
    "@hookform/resolvers": "^5.0.1",
=======
    "@hookform/resolvers": "^4.1.0",
>>>>>>> f8fda555
    "@kit/eslint-config": "workspace:*",
    "@kit/prettier-config": "workspace:*",
    "@kit/shared": "workspace:*",
    "@kit/supabase": "workspace:*",
    "@kit/tsconfig": "workspace:*",
    "@kit/ui": "workspace:*",
    "@marsidev/react-turnstile": "^1.1.0",
    "@radix-ui/react-icons": "^1.3.2",
<<<<<<< HEAD
    "@supabase/supabase-js": "2.49.4",
    "@tanstack/react-query": "5.64.1",
    "@types/react": "npm:types-react@19.0.0-rc.1",
    "lucide-react": "^0.488.0",
    "next": "15.3.0",
    "react-hook-form": "^7.55.0",
    "react-i18next": "^15.4.1",
    "sonner": "^2.0.3",
    "zod": "^3.24.2"
=======
    "@supabase/supabase-js": "2.48.1",
    "@tanstack/react-query": "5.77.2",
    "@types/react": "19.1.6",
    "lucide-react": "^0.511.0",
    "next": "15.3.2",
    "react-hook-form": "^7.56.4",
    "react-i18next": "^15.5.2",
    "sonner": "^1.7.4",
    "zod": "^3.25.32"
>>>>>>> f8fda555
  },
  "prettier": "@kit/prettier-config",
  "typesVersions": {
    "*": {
      "*": [
        "src/*"
      ]
    }
  }
}<|MERGE_RESOLUTION|>--- conflicted
+++ resolved
@@ -19,11 +19,7 @@
     "./resend-email-link": "./src/components/resend-auth-link-form.tsx"
   },
   "devDependencies": {
-<<<<<<< HEAD
     "@hookform/resolvers": "^5.0.1",
-=======
-    "@hookform/resolvers": "^4.1.0",
->>>>>>> f8fda555
     "@kit/eslint-config": "workspace:*",
     "@kit/prettier-config": "workspace:*",
     "@kit/shared": "workspace:*",
@@ -32,17 +28,6 @@
     "@kit/ui": "workspace:*",
     "@marsidev/react-turnstile": "^1.1.0",
     "@radix-ui/react-icons": "^1.3.2",
-<<<<<<< HEAD
-    "@supabase/supabase-js": "2.49.4",
-    "@tanstack/react-query": "5.64.1",
-    "@types/react": "npm:types-react@19.0.0-rc.1",
-    "lucide-react": "^0.488.0",
-    "next": "15.3.0",
-    "react-hook-form": "^7.55.0",
-    "react-i18next": "^15.4.1",
-    "sonner": "^2.0.3",
-    "zod": "^3.24.2"
-=======
     "@supabase/supabase-js": "2.48.1",
     "@tanstack/react-query": "5.77.2",
     "@types/react": "19.1.6",
@@ -52,7 +37,6 @@
     "react-i18next": "^15.5.2",
     "sonner": "^1.7.4",
     "zod": "^3.25.32"
->>>>>>> f8fda555
   },
   "prettier": "@kit/prettier-config",
   "typesVersions": {
