--- conflicted
+++ resolved
@@ -39,20 +39,11 @@
     }
   },
   "devDependencies": {
-<<<<<<< HEAD
-    "@manypkg/cli": "^0.23.0",
+    "@manypkg/cli": "^0.24.0",
     "@turbo/gen": "^2.5.0",
     "cross-env": "^7.0.3",
     "prettier": "^3.5.3",
     "turbo": "2.5.0",
-    "typescript": "^5.8.3"
-=======
-    "@manypkg/cli": "^0.24.0",
-    "@turbo/gen": "^2.4.2",
-    "cross-env": "^7.0.3",
-    "prettier": "^3.5.1",
-    "turbo": "2.5.3",
     "typescript": "^5.7.3"
->>>>>>> f8fda555
   }
 }